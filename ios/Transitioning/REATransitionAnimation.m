#import <UIKit/UIKit.h>
#include <dlfcn.h>

#import "REATransitionAnimation.h"


#define DEFAULT_DURATION 0.25

<<<<<<< HEAD
CGFloat SimulatorAnimationDragCoefficient(void) {
#if TARGET_IPHONE_SIMULATOR
  static float (*dragCoeffFunc)(void) = NULL;
  static dispatch_once_t onceToken;
  dispatch_once(&onceToken, ^{
    dragCoeffFunc = (float (*)(void))dlsym(RTLD_DEFAULT, "UIAnimationDragCoefficient");
  });
  return dragCoeffFunc ? dragCoeffFunc() : 1.f;
#else
  return 1.f;
=======
#if TARGET_IPHONE_SIMULATOR
// Based on https://stackoverflow.com/a/13307674
float UIAnimationDragCoefficient(void);
#endif

CGFloat SimAnimationDragCoefficient()
{
#if TARGET_IPHONE_SIMULATOR
  if (NSClassFromString(@"XCTest") != nil) {
    // UIAnimationDragCoefficient is 10.0 in tests for some reason, but
    // we need it to be 1.0.
    return 1.0;
  } else {
    return (CGFloat)UIAnimationDragCoefficient();
  }
#else
  return 1.0;
>>>>>>> 4ca33b51
#endif
}

@implementation REATransitionAnimation {
  NSTimeInterval _delay;
}

+ (REATransitionAnimation *)transitionWithAnimation:(CAAnimation *)animation
                                              layer:(CALayer *)layer
                                         andKeyPath:(NSString*)keyPath;
{
  REATransitionAnimation *anim = [REATransitionAnimation new];
  anim.animation = animation;
  anim.layer = layer;
  anim.keyPath = keyPath;
  return anim;
}

- (void)play
{
<<<<<<< HEAD
  _animation.duration = self.duration * SimulatorAnimationDragCoefficient();
  _animation.beginTime = CACurrentMediaTime() + _delay * SimulatorAnimationDragCoefficient();
  if ([_animation isKindOfClass:[CAAnimationGroup class]]) {
    // if _animation is a group that contains CATransition elements those
    // need to be started separately. It appears like there is a bug in
    // CoreAnimation that prevents CATransitions from being launched when
    // they are a part of CAAnimationGroup
    CAAnimationGroup *group = (CAAnimationGroup *)_animation;
    for (CAAnimation *animation in group.animations) {
      if ([animation isKindOfClass:[CATransition class]]) {
        animation.duration = _animation.duration / 2;
        animation.beginTime = _animation.beginTime;
        animation.timingFunction = _animation.timingFunction;
        [_layer addAnimation:animation forKey:nil];
      }
    }
  }
=======
  /*
  CACurrentMediaTime introduces some kind of delay  even if _delay is set to 0
  it calls mach_absolute_time() which is based on the last time the device booted
  which might cause the delay
  */
  if (_delay > 0){
    _animation.beginTime = CACurrentMediaTime() + _delay * SimAnimationDragCoefficient();
  }
  _animation.duration = self.duration * SimAnimationDragCoefficient();
>>>>>>> 4ca33b51
  [_layer addAnimation:_animation forKey:_keyPath];
}

- (void)delayBy:(CFTimeInterval)delay
{
  if (delay <= 0) {
    return;
  }
  _delay += delay;
}

- (CFTimeInterval)duration
{
  if (_animation.duration == 0) {
    return DEFAULT_DURATION;
  }
  return _animation.duration;
}

- (CFTimeInterval)finishTime
{
  if (_animation.beginTime == 0) {
    return CACurrentMediaTime() + self.duration + _delay;
  }
  return _animation.beginTime + self.duration + _delay;
}

@end<|MERGE_RESOLUTION|>--- conflicted
+++ resolved
@@ -6,18 +6,6 @@
 
 #define DEFAULT_DURATION 0.25
 
-<<<<<<< HEAD
-CGFloat SimulatorAnimationDragCoefficient(void) {
-#if TARGET_IPHONE_SIMULATOR
-  static float (*dragCoeffFunc)(void) = NULL;
-  static dispatch_once_t onceToken;
-  dispatch_once(&onceToken, ^{
-    dragCoeffFunc = (float (*)(void))dlsym(RTLD_DEFAULT, "UIAnimationDragCoefficient");
-  });
-  return dragCoeffFunc ? dragCoeffFunc() : 1.f;
-#else
-  return 1.f;
-=======
 #if TARGET_IPHONE_SIMULATOR
 // Based on https://stackoverflow.com/a/13307674
 float UIAnimationDragCoefficient(void);
@@ -35,7 +23,6 @@
   }
 #else
   return 1.0;
->>>>>>> 4ca33b51
 #endif
 }
 
@@ -56,25 +43,6 @@
 
 - (void)play
 {
-<<<<<<< HEAD
-  _animation.duration = self.duration * SimulatorAnimationDragCoefficient();
-  _animation.beginTime = CACurrentMediaTime() + _delay * SimulatorAnimationDragCoefficient();
-  if ([_animation isKindOfClass:[CAAnimationGroup class]]) {
-    // if _animation is a group that contains CATransition elements those
-    // need to be started separately. It appears like there is a bug in
-    // CoreAnimation that prevents CATransitions from being launched when
-    // they are a part of CAAnimationGroup
-    CAAnimationGroup *group = (CAAnimationGroup *)_animation;
-    for (CAAnimation *animation in group.animations) {
-      if ([animation isKindOfClass:[CATransition class]]) {
-        animation.duration = _animation.duration / 2;
-        animation.beginTime = _animation.beginTime;
-        animation.timingFunction = _animation.timingFunction;
-        [_layer addAnimation:animation forKey:nil];
-      }
-    }
-  }
-=======
   /*
   CACurrentMediaTime introduces some kind of delay  even if _delay is set to 0
   it calls mach_absolute_time() which is based on the last time the device booted
@@ -84,7 +52,6 @@
     _animation.beginTime = CACurrentMediaTime() + _delay * SimAnimationDragCoefficient();
   }
   _animation.duration = self.duration * SimAnimationDragCoefficient();
->>>>>>> 4ca33b51
   [_layer addAnimation:_animation forKey:_keyPath];
 }
 
