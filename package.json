--- conflicted
+++ resolved
@@ -38,11 +38,8 @@
   "homepage": "https://github.com/kmagiera/react-native-reanimated#readme",
   "dependencies": {},
   "devDependencies": {
-<<<<<<< HEAD
     "@react-native-community/eslint-config": "^0.0.5",
-=======
     "@types/lodash": "^4.14.146",
->>>>>>> d39fcf3f
     "@types/react": "^16.9.0",
     "@types/react-native": "0.60.19",
     "babel-eslint": "^10.0.3",
@@ -56,12 +53,8 @@
     "eslint-plugin-standard": "^4.0.1",
     "husky": "^3.0.9",
     "jest": "^24.9.0",
-<<<<<<< HEAD
     "lint-staged": "^9.4.2",
-=======
-    "lint-staged": "^8.0.0-beta.1",
     "lodash": "^4.17.15",
->>>>>>> d39fcf3f
     "prettier": "^1.13.7",
     "react": "^16.9.0",
     "react-native": "^0.61.0",
