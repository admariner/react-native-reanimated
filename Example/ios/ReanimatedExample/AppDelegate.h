#import <React/RCTBridgeDelegate.h>
#import <UIKit/UIKit.h>

<<<<<<< HEAD
@interface AppDelegate : UIResponder <UIApplicationDelegate, RCTBridgeDelegate>
=======
@class RCTBridge;

@interface AppDelegate : UIResponder <UIApplicationDelegate>
>>>>>>> ff1c0903

@property (nonatomic, strong) UIWindow *window;
@property (nonatomic, readonly) RCTBridge *bridge;

@end<|MERGE_RESOLUTION|>--- conflicted
+++ resolved
@@ -1,13 +1,15 @@
-#import <React/RCTBridgeDelegate.h>
+/**
+ * Copyright (c) 2015-present, Facebook, Inc.
+ *
+ * This source code is licensed under the MIT license found in the
+ * LICENSE file in the root directory of this source tree.
+ */
+
 #import <UIKit/UIKit.h>
 
-<<<<<<< HEAD
-@interface AppDelegate : UIResponder <UIApplicationDelegate, RCTBridgeDelegate>
-=======
 @class RCTBridge;
 
 @interface AppDelegate : UIResponder <UIApplicationDelegate>
->>>>>>> ff1c0903
 
 @property (nonatomic, strong) UIWindow *window;
 @property (nonatomic, readonly) RCTBridge *bridge;
