{
  "name": "ReanimatedExample",
  "version": "0.0.1",
  "private": true,
  "scripts": {
    "android": "react-native run-android",
    "ios": "react-native run-ios",
    "web": "expo start --web-only --web",
    "start": "react-native start",
    "test": "jest",
<<<<<<< HEAD
    "lint": "eslint .",
    "postinstall": "rm -rf node_modules/react-native-reanimated/{.git,node_modules,ReanimatedExample}"
=======
    "link-web": "npm link react-native-reanimated",
    "web": "expo start --web-only --web",
    "lint": "eslint .",
    "postinstall": "patch-package"
>>>>>>> ff1c0903
  },
  "dependencies": {
    "@fortawesome/fontawesome-svg-core": "^1.2.28",
    "@fortawesome/free-solid-svg-icons": "^5.13.0",
    "@fortawesome/react-native-fontawesome": "^0.2.3",
    "@react-native-community/masked-view": "^0.1.7",
    "@react-navigation/web": "^1.0.0-alpha.9",
<<<<<<< HEAD
    "babel-plugin-module-resolver": "^4.0.0",
    "expo": "^37.0.5",
    "glob-to-regexp": "^0.4.1",
    "husky": "^4.2.3",
    "lint-staged": "^10.1.2",
    "react": "16.11.0",
    "react-dom": "^16.13.1",
    "react-native": "0.62.1",
    "react-native-gesture-handler": "^1.6.1",
    "react-native-reanimated": "file:..",
    "react-native-screens": "^1.0.0-alpha.23",
    "react-native-web": "^0.12.2",
    "react-navigation": "^4.3.7",
=======
    "d3-shape": "^1.3.7",
    "react": "16.11.0",
    "react-dom": "16.9.0",
    "react-native": "0.62.2",
    "react-native-gesture-handler": "^1.5.0",
    "react-native-status-bar-height": "^2.4.0",
    "react-native-svg": "^12.1.0",
    "react-native-web": "^0.11.7",
    "react-navigation": "4.0.3",
>>>>>>> ff1c0903
    "react-navigation-stack": "^1.7.3"
  },
  "devDependencies": {
    "@babel/core": "^7.6.2",
    "@babel/runtime": "^7.6.2",
    "@react-native-community/eslint-config": "^0.0.5",
    "babel-jest": "^24.9.0",
<<<<<<< HEAD
    "eslint": "^6.5.1",
    "jest": "^24.9.0",
    "metro-react-native-babel-preset": "^0.58.0",
=======
    "babel-plugin-module-resolver": "^3.2.0",
    "babel-preset-expo": "^7.0.0",
    "eslint": "^6.5.1",
    "glob-to-regexp": "^0.4.0",
    "jest": "^24.9.0",
    "patch-package": "^6.2.2",
    "postinstall-postinstall": "^2.1.0",
>>>>>>> ff1c0903
    "react-test-renderer": "16.11.0"
  },
  "jest": {
    "preset": "react-native"
  },
  "lint-staged": {
    "*.js": [
      "eslint"
    ]
  },
  "husky": {
    "hooks": {
      "pre-commit": "lint-staged"
    }
  }
}<|MERGE_RESOLUTION|>--- conflicted
+++ resolved
@@ -3,20 +3,12 @@
   "version": "0.0.1",
   "private": true,
   "scripts": {
-    "android": "react-native run-android",
-    "ios": "react-native run-ios",
-    "web": "expo start --web-only --web",
     "start": "react-native start",
     "test": "jest",
-<<<<<<< HEAD
-    "lint": "eslint .",
-    "postinstall": "rm -rf node_modules/react-native-reanimated/{.git,node_modules,ReanimatedExample}"
-=======
     "link-web": "npm link react-native-reanimated",
     "web": "expo start --web-only --web",
     "lint": "eslint .",
     "postinstall": "patch-package"
->>>>>>> ff1c0903
   },
   "dependencies": {
     "@fortawesome/fontawesome-svg-core": "^1.2.28",
@@ -24,21 +16,6 @@
     "@fortawesome/react-native-fontawesome": "^0.2.3",
     "@react-native-community/masked-view": "^0.1.7",
     "@react-navigation/web": "^1.0.0-alpha.9",
-<<<<<<< HEAD
-    "babel-plugin-module-resolver": "^4.0.0",
-    "expo": "^37.0.5",
-    "glob-to-regexp": "^0.4.1",
-    "husky": "^4.2.3",
-    "lint-staged": "^10.1.2",
-    "react": "16.11.0",
-    "react-dom": "^16.13.1",
-    "react-native": "0.62.1",
-    "react-native-gesture-handler": "^1.6.1",
-    "react-native-reanimated": "file:..",
-    "react-native-screens": "^1.0.0-alpha.23",
-    "react-native-web": "^0.12.2",
-    "react-navigation": "^4.3.7",
-=======
     "d3-shape": "^1.3.7",
     "react": "16.11.0",
     "react-dom": "16.9.0",
@@ -48,7 +25,6 @@
     "react-native-svg": "^12.1.0",
     "react-native-web": "^0.11.7",
     "react-navigation": "4.0.3",
->>>>>>> ff1c0903
     "react-navigation-stack": "^1.7.3"
   },
   "devDependencies": {
@@ -56,11 +32,6 @@
     "@babel/runtime": "^7.6.2",
     "@react-native-community/eslint-config": "^0.0.5",
     "babel-jest": "^24.9.0",
-<<<<<<< HEAD
-    "eslint": "^6.5.1",
-    "jest": "^24.9.0",
-    "metro-react-native-babel-preset": "^0.58.0",
-=======
     "babel-plugin-module-resolver": "^3.2.0",
     "babel-preset-expo": "^7.0.0",
     "eslint": "^6.5.1",
@@ -68,20 +39,12 @@
     "jest": "^24.9.0",
     "patch-package": "^6.2.2",
     "postinstall-postinstall": "^2.1.0",
->>>>>>> ff1c0903
     "react-test-renderer": "16.11.0"
   },
   "jest": {
     "preset": "react-native"
   },
-  "lint-staged": {
-    "*.js": [
-      "eslint"
-    ]
-  },
-  "husky": {
-    "hooks": {
-      "pre-commit": "lint-staged"
-    }
+  "resolutions": {
+    "@babel/runtime": "7.6.0"
   }
 }