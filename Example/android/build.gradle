--- conflicted
+++ resolved
@@ -8,17 +8,13 @@
         targetSdkVersion = 28
     }
     repositories {
+        jcenter()
         google()
-        jcenter()
     }
 
     dependencies {
-<<<<<<< HEAD
-        classpath("com.android.tools.build:gradle:3.5.2")
-=======
         classpath('com.android.tools.build:gradle:3.5.2')
         classpath 'de.undercouch:gradle-download-task:4.0.0'
->>>>>>> ff1c0903
 
         // NOTE: Do not place your application dependencies here; they belong
         // in the individual module build.gradle files
@@ -44,13 +40,8 @@
             // Android JSC is installed from npm
             url("$rootDir/../node_modules/jsc-android/dist")
         }
-<<<<<<< HEAD
-
-=======
         maven { url 'https://www.jitpack.io' }
->>>>>>> ff1c0903
         google()
         jcenter()
-        maven { url 'https://www.jitpack.io' }
     }
 }