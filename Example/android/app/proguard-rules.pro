--- conflicted
+++ resolved
@@ -7,9 +7,6 @@
 # For more details, see
 #   http://developer.android.com/guide/developing/tools/proguard.html
 
-<<<<<<< HEAD
-# Add any project specific keep options here:
-=======
 # Add any project specific keep options here:
 
 # If your project uses WebView with JS, uncomment the following
@@ -73,5 +70,4 @@
 -dontwarn okio.**
 
 # hermes
--keep class com.facebook.hermes.unicode.** { *; }
->>>>>>> ff1c0903
+-keep class com.facebook.hermes.unicode.** { *; }