--- conflicted
+++ resolved
@@ -1,8 +1,3 @@
-<<<<<<< HEAD
-module.exports = {
-  presets: ['module:metro-react-native-babel-preset'],
-};
-=======
 module.exports = api => {
   const isWeb = api.caller(isTargetWeb);
 
@@ -42,5 +37,4 @@
 
 function isTargetWeb(caller) {
   return caller && caller.name === 'babel-loader';
-}
->>>>>>> ff1c0903
+}