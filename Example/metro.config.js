const blacklist = require('metro-config/src/defaults/blacklist');
const path = require('path');

const glob = require('glob-to-regexp');

function getBlacklist() {
  const nodeModuleDirs = [
    glob(`${path.resolve(__dirname, '..')}/node_modules/*`),
<<<<<<< HEAD
    glob(`${path.resolve(__dirname)}/node_modules/*`),
    glob(`${path.resolve(__dirname, '..')}/android/*`),
    glob(`${path.resolve(__dirname)}/android/*`),
=======
    glob(`${path.resolve(__dirname, '..')}/docs/*`),
>>>>>>> d0f39f29
    glob(`${path.resolve(__dirname, '..')}/e2e/*`),
    glob(`${path.resolve(__dirname)}/node_modules/*/node_modules/fbjs/*`),
    glob(
      `${path.resolve(
        __dirname
      )}/node_modules/*/node_modules/hoist-non-react-statics/*`
    ),
    glob(
      `${path.resolve(
        __dirname
      )}/node_modules/react-native/node_modules/@babel/*`
    ),
  ];
  return blacklist(nodeModuleDirs);
}

module.exports = {
  resolver: {
    blacklistRE: getBlacklist(),
    extraNodeModules: {
      lodash: path.resolve(__dirname, 'node_modules/lodash')
    }
  },
  watchFolders: [path.resolve(__dirname, '..')],
  transformer: {
    getTransformOptions: async () => ({
      transform: {
        experimentalImportSupport: false,
        inlineRequires: false,
      },
    }),
  },
};<|MERGE_RESOLUTION|>--- conflicted
+++ resolved
@@ -6,13 +6,10 @@
 function getBlacklist() {
   const nodeModuleDirs = [
     glob(`${path.resolve(__dirname, '..')}/node_modules/*`),
-<<<<<<< HEAD
     glob(`${path.resolve(__dirname)}/node_modules/*`),
     glob(`${path.resolve(__dirname, '..')}/android/*`),
     glob(`${path.resolve(__dirname)}/android/*`),
-=======
     glob(`${path.resolve(__dirname, '..')}/docs/*`),
->>>>>>> d0f39f29
     glob(`${path.resolve(__dirname, '..')}/e2e/*`),
     glob(`${path.resolve(__dirname)}/node_modules/*/node_modules/fbjs/*`),
     glob(
