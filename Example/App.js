import { createBrowserApp } from '@react-navigation/web';
import React from 'react';
import {
  FlatList,
  Platform,
  StyleSheet,
  Text,
  View,
  YellowBox,
} from 'react-native';
import { RectButton, ScrollView } from 'react-native-gesture-handler';
import { createAppContainer } from 'react-navigation';
import { createStackNavigator } from 'react-navigation-stack';

import ChatHeads from './chatHeads';
import Code from './code';
import Colors from './colors';
import DifferentSpringConfigs from './differentSpringConfigs';
import ImageViewer from './imageViewer';
import Imperative from './imperative';
import InteractablePlayground, {
  SCREENS as INTERACTABLE_SCREENS,
} from './interactablePlayground';
import PanRotateAndZoom from './PanRotateAndZoom';
import ProgressBar from './progressBar';
import Rotations from './rotations';
import Snappable from './snappable';
import Interpolate from './src/interpolate';
import StartAPI from './startAPI';
import Test from './test';
import TransitionsProgress from './transitions/progress';
import TransitionsSequence from './transitions/sequence';
import TransitionsShuffle from './transitions/shuffle';
import TransitionsTicket from './transitions/ticket';
<<<<<<< HEAD
import TransitionsFancyPants from './transitions/fancyPants';

import InteractablePlayground, {
  SCREENS as INTERACTABLE_SCREENS,
} from './interactablePlayground';
=======
import WidthAndHeight from './widthAndHeight';
>>>>>>> 4ca33b51

YellowBox.ignoreWarnings([
  'Warning: isMounted(...) is deprecated',
  'Module RCTImageLoader',
]);
// refers to bug in React Navigation which should be fixed soon
// https://github.com/react-navigation/react-navigation/issues/3956

const SCREENS = {
  Snappable: { screen: Snappable, title: 'Snappable' },
  Test: { screen: Test, title: 'Test' },
  ImageViewer: { screen: ImageViewer, title: 'Image Viewer' },
  Interactable: { screen: InteractablePlayground, title: 'Interactable' },
  Interpolate: { screen: Interpolate, title: 'Interpolate' },
  Colors: { screen: Colors, title: 'Colors' },
  StartAPI: { screen: StartAPI, title: 'Start API' },
  chatHeads: { screen: ChatHeads, title: 'Chat heads (iOS only)' },
  code: { screen: Code, title: 'Animated.Code component' },
  width: { screen: WidthAndHeight, title: 'width & height & more' },
  rotations: { screen: Rotations, title: 'rotations (concat node)' },
  imperative: {
    screen: Imperative,
    title: 'imperative (set value / toggle visibility)',
  },
  panRotateAndZoom: {
    screen: PanRotateAndZoom,
    title: 'Pan, rotate and zoom (via native event function)',
  },
  progressBar: {
    screen: ProgressBar,
    title: 'Progress bar',
  },
  differentSpringConfigs: {
    screen: DifferentSpringConfigs,
    title: 'Different Spring Configs',
  },
  transitionsSequence: {
    screen: TransitionsSequence,
    title: 'Transitions sequence',
  },
  transitionsShuffle: {
    screen: TransitionsShuffle,
    title: 'Transitions shuffle',
  },
  transitionsProgress: {
    screen: TransitionsProgress,
    title: 'Transitions progress bar',
  },
  transitionsTicket: {
    screen: TransitionsTicket,
    title: 'Transitions – flight ticket demo',
  },
  transitionsFancyPants: {
    screen: TransitionsFancyPants,
    title: 'Transitions – fancy pants',
  },
};

class MainScreen extends React.Component {
  static navigationOptions = {
    title: '🎬 Reanimated Examples',
  };
  render() {
    const data = Object.keys(SCREENS).map(key => ({ key }));
    return (
      <FlatList
        style={styles.list}
        data={data}
        ItemSeparatorComponent={ItemSeparator}
        renderItem={props => (
          <MainScreenItem
            {...props}
            onPressItem={({ key }) => this.props.navigation.navigate(key)}
          />
        )}
        renderScrollComponent={props => <ScrollView {...props} />}
      />
    );
  }
}

const ItemSeparator = () => <View style={styles.separator} />;

class MainScreenItem extends React.Component {
  _onPress = () => this.props.onPressItem(this.props.item);
  render() {
    const { key } = this.props.item;
    return (
      <RectButton style={styles.button} onPress={this._onPress}>
        <Text style={styles.buttonText}>{SCREENS[key].title || key}</Text>
      </RectButton>
    );
  }
}

const ExampleApp = createStackNavigator(
  {
    Main: { screen: MainScreen },
    ...SCREENS,
    ...INTERACTABLE_SCREENS,
  },
  {
<<<<<<< HEAD
    initialRouteName: 'transitionsSequence',
=======
    initialRouteName: 'Main',
    headerMode: 'screen',
>>>>>>> 4ca33b51
  }
);

const styles = StyleSheet.create({
  list: {
    backgroundColor: '#EFEFF4',
  },
  separator: {
    height: 1,
    backgroundColor: '#DBDBE0',
  },
  buttonText: {
    backgroundColor: 'transparent',
  },
  button: {
    flex: 1,
    height: 60,
    padding: 10,
    flexDirection: 'row',
    alignItems: 'center',
    backgroundColor: '#fff',
  },
});

const createApp = Platform.select({
  web: input => createBrowserApp(input, { history: 'hash' }),
  default: input => createAppContainer(input),
});

export default createApp(ExampleApp);<|MERGE_RESOLUTION|>--- conflicted
+++ resolved
@@ -32,15 +32,11 @@
 import TransitionsSequence from './transitions/sequence';
 import TransitionsShuffle from './transitions/shuffle';
 import TransitionsTicket from './transitions/ticket';
-<<<<<<< HEAD
 import TransitionsFancyPants from './transitions/fancyPants';
 
 import InteractablePlayground, {
   SCREENS as INTERACTABLE_SCREENS,
 } from './interactablePlayground';
-=======
-import WidthAndHeight from './widthAndHeight';
->>>>>>> 4ca33b51
 
 YellowBox.ignoreWarnings([
   'Warning: isMounted(...) is deprecated',
@@ -143,12 +139,7 @@
     ...INTERACTABLE_SCREENS,
   },
   {
-<<<<<<< HEAD
     initialRouteName: 'transitionsSequence',
-=======
-    initialRouteName: 'Main',
-    headerMode: 'screen',
->>>>>>> 4ca33b51
   }
 );
 
